--- conflicted
+++ resolved
@@ -155,16 +155,11 @@
                 device=hidden_states.device,
                 dtype=torch.long
             ).unsqueeze(0)
-<<<<<<< HEAD
-
-
-=======
             print(f'🔧 Generated fallback position_ids: {position_ids}')
         
         print('🔧 Final position_ids before processing:', position_ids)
         # see_memory_usage("-----------------------------------------after position_ids ")
         
->>>>>>> e8dce392
         # 🟢 Enhanced position_ids handling - more robust extraction
         if position_ids.numel() == 0:
             start_position = 0
@@ -185,19 +180,10 @@
             start_position = 0  # fallback
             print(f'🔧 position_ids has unexpected dimensions {position_ids.dim()}, using fallback start_position=0')
         
-<<<<<<< HEAD
-        print('block.py : class OptimizedLlamaAttention forward(): position_ids,', position_ids)
-        see_memory_usage("-----------------------------------------after position_ids ")
-        # i = int(position_ids.item())
-        
-        super(OptimizedLlamaAttention, self).forward(hidden_states,cache_read_buf, weight_read_buf,attention_mask,cache_write_buf,start_position,k) 
-        see_memory_usage("-----------------------------------------after OptimizedLlamaAttention forward ")
-=======
         print(f'🔧 Extracted start_position: {start_position}')
         
         super(OptimizedLlamaAttention, self).forward(hidden_states,cache_read_buf, weight_read_buf,attention_mask,cache_write_buf,start_position,k)
         # see_memory_usage("-----------------------------------------after OptimizedLlamaAttention forward ")
->>>>>>> e8dce392
         # print('hidden_states ', hidden_states.val)
         self.temp_hidden_states.val = hidden_states.val
         # print('self.temp_hidden_states.val ', self.temp_hidden_states.val)
@@ -337,20 +323,12 @@
         self.attention_mask = array_1d(num_gpu_batches, ValueHolder)
 
         self.task = None
-<<<<<<< HEAD
-
-=======
-        
->>>>>>> e8dce392
+        
         # Performance optimization: Cache tokenizer and Task related variables to avoid repeated creation
         self._cached_tokenizer = None
         self._cached_task = None
         self._is_initialized = False
-<<<<<<< HEAD
-
-=======
-        
->>>>>>> e8dce392
+        
         # print('before init_all_weights OptimizedLlamaDecoderLayer self.config', self.config)
         # see_memory_usage("-----------------------------------------before init_all_weights ")
         # Initialize weights and apply final processing
@@ -478,13 +456,8 @@
         # print('args ', args)
         # prompt_len, gen_len, cut_gen_len = args.prompt_len, args.gen_len, args.cut_gen_len
         # prompt_len, gen_len, cut_gen_len = 32, 32, 32
-<<<<<<< HEAD
-         # Performance optimization: Use cached tokenizer, avoid repeated creation
-        
-=======
         
         # Performance optimization: Use cached tokenizer, avoid repeated creation
->>>>>>> e8dce392
         if self._cached_tokenizer is None:
             self._cached_tokenizer = AutoTokenizer.from_pretrained(f"huggyllama/{self.llama_config.name}", padding_side="left", legacy=False)
             self._cached_tokenizer.pad_token = '[PAD]'
